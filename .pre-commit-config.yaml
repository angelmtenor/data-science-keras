--- conflicted
+++ resolved
@@ -1,89 +1,81 @@
-# Pre-commit configuration.
-# Update versions: 'pre-commit autoupdate'
-# Manual check: 'pre-commit run --all-files'
-# Angel Martinez Tenor - July 2022
-exclude: 'data/'
-repos:
--   repo: https://github.com/pre-commit/pre-commit-hooks
-    rev: v4.3.0
-    hooks:
-    - id: trailing-whitespace
-    - id: mixed-line-ending
-    - id: end-of-file-fixer
-    - id: requirements-txt-fixer
-    - id: check-yaml
-    - id: check-json
-    - id: pretty-format-json
-      args: ['--autofix']
-    - id: check-merge-conflict
-    - id: check-case-conflict
-    - id: check-docstring-first
-    # - id: check-added-large-files
-    #   args: ['--maxkb=2000']
-
-- repo: https://github.com/nbQA-dev/nbQA
-<<<<<<< HEAD
-  rev: 1.5.3
-=======
-  rev: 1.5.2
->>>>>>> 1fd28d43
-  hooks:
-    # - id: nbqa-isort
-    #   args: ['--line-length=120']
-    - id: nbqa-black
-      args: ['--line-length=120']
-    # - id: nbqa-flake8
-    #   args: [--max-line-length=120]
-    # args: [--nbqa-mutate]
-
-- repo: https://github.com/asottile/pyupgrade
-<<<<<<< HEAD
-  rev: v3.2.2
-=======
-  rev: v3.0.0
->>>>>>> 1fd28d43
-  hooks:
-  - id: pyupgrade
-    args: [--py310-plus]
-
-
-
-- repo: https://github.com/psf/black
-  rev: 22.10.0
-  hooks:
-  - id: black
-    args: ['--line-length=120']
-
-- repo: https://github.com/pycqa/isort
-  rev: 5.10.1
-  hooks:
-  - id: isort
-    args: ['--line-length=120', '--profile', 'black']
-    name: isort (python)
-    stages: [commit]
-    # stages: [commit]
-    # language: system
-    # entry: isort
-    # types: [python]
-
-- repo: https://github.com/pycqa/flake8
-  rev: 5.0.4
-
-  hooks:
-  - id: flake8
-    args: ['--max-line-length=120']
-
-
-- repo: https://github.com/dosisod/refurb
-  rev: v1.3.0
-  hooks:
-    - id: refurb
-
-# - repo: local
-#   hooks:
-#   - id: jupyter-nb-clear-output
-#     name: jupyter-nb-clear-output
-#     files: \.ipynb$
-#     stages: [commit]
-#     language: system
-#     entry: jupyter nbconvert --ClearOutputPreprocessor.enabled=True --inplace # noqa: E402
+# Pre-commit configuration.
+# Update versions: 'pre-commit autoupdate'
+# Manual check: 'pre-commit run --all-files'
+# Angel Martinez Tenor - July 2022
+exclude: 'data/'
+repos:
+-   repo: https://github.com/pre-commit/pre-commit-hooks
+    rev: v4.3.0
+    hooks:
+    - id: trailing-whitespace
+    - id: mixed-line-ending
+    - id: end-of-file-fixer
+    - id: requirements-txt-fixer
+    - id: check-yaml
+    - id: check-json
+    - id: pretty-format-json
+      args: ['--autofix']
+    - id: check-merge-conflict
+    - id: check-case-conflict
+    - id: check-docstring-first
+    # - id: check-added-large-files
+    #   args: ['--maxkb=2000']
+
+- repo: https://github.com/nbQA-dev/nbQA
+  rev: 1.5.3
+  hooks:
+    # - id: nbqa-isort
+    #   args: ['--line-length=120']
+    - id: nbqa-black
+      args: ['--line-length=120']
+    # - id: nbqa-flake8
+    #   args: [--max-line-length=120]
+    # args: [--nbqa-mutate]
+
+- repo: https://github.com/asottile/pyupgrade
+  rev: v3.2.2
+  hooks:
+  - id: pyupgrade
+    args: [--py310-plus]
+
+
+
+- repo: https://github.com/psf/black
+  rev: 22.10.0
+  hooks:
+  - id: black
+    args: ['--line-length=120']
+
+- repo: https://github.com/pycqa/isort
+  rev: 5.10.1
+  hooks:
+  - id: isort
+    args: ['--line-length=120', '--profile', 'black']
+    name: isort (python)
+    stages: [commit]
+    # stages: [commit]
+    # language: system
+    # entry: isort
+    # types: [python]
+
+- repo: https://github.com/pycqa/flake8
+  rev: 5.0.4
+
+  hooks:
+  - id: flake8
+    args: ['--max-line-length=120']
+
+
+- repo: https://github.com/dosisod/refurb
+  rev: v1.3.0
+  hooks:
+    - id: refurb
+
+# - repo: local
+#   hooks:
+#   - id: jupyter-nb-clear-output
+#     name: jupyter-nb-clear-output
+#     files: \.ipynb$
+#     stages: [commit]
+#     language: system
+#     entry: jupyter nbconvert --ClearOutputPreprocessor.enabled=True --inplace # noqa: E402